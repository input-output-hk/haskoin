{-# OPTIONS_GHC -fno-cse -fno-full-laziness #-}

{-|
  Network specific constants
-}
module Network.Haskoin.Constants
<<<<<<< HEAD
       ( -- ** Data
         Network(..)
       , prodnet
       , testnet3
         -- ** Functions
       , switchToTestnet3
       , setNetwork
       , getNetwork
         -- ** Network parameters
       , networkName
       , addrPrefix
       , scriptPrefix
       , secretPrefix
       , extPubKeyPrefix
       , extSecretPrefix
       , networkMagic
       , genesisHeader
       , maxBlockSize
       , maxSatoshi
       , haskoinUserAgent
       , defaultPort
       , allowMinDifficultyBlocks
       , powLimit
       , targetTimespan
       , targetSpacing
       , checkpoints
       ) where
=======
( -- ** Data
  Network(..)
, prodnet
, testnet3
  -- ** Functions
, switchToTestnet3
, setNetwork
, getNetwork
  -- ** Network parameters
, networkName
, addrPrefix
, scriptPrefix
, secretPrefix
, extPubKeyPrefix
, extSecretPrefix
, networkMagic
, genesisHeader
, maxBlockSize
, maxSatoshi
, haskoinUserAgent
, defaultPort
, allowMinDifficultyBlocks
, powLimit
, targetTimespan
, targetSpacing
, checkpoints
) where
>>>>>>> dc773acf

import           Data.Bits                   (shiftR)
import           Data.ByteString             (ByteString)
import qualified Data.ByteString.Char8       as C8 (concat, pack)
import           Data.IORef                  (IORef, newIORef, readIORef,
                                              writeIORef)
import           Data.LargeWord              (Word256)
import           Data.Version                (showVersion)
import           Data.Word                   (Word32, Word64, Word8)
<<<<<<< HEAD
import           Network.Haskoin.Block.Types (BlockHash, BlockHeader,
                                              createBlockHeader)
=======
import           Network.Haskoin.Block.Types
>>>>>>> dc773acf
import           Paths_haskoin_core          (version)
import           System.IO.Unsafe            (unsafePerformIO)

data Network = Network
    { getNetworkName              :: !String
    , getAddrPrefix               :: !Word8
    , getScriptPrefix             :: !Word8
    , getSecretPrefix             :: !Word8
    , getExtPubKeyPrefix          :: !Word32
    , getExtSecretPrefix          :: !Word32
    , getNetworkMagic             :: !Word32
    , getGenesisHeader            :: !BlockHeader
    , getMaxBlockSize             :: !Int
    , getMaxSatoshi               :: !Word64
    , getHaskoinUserAgent         :: !ByteString
    , getDefaultPort              :: !Int
    , getAllowMinDifficultyBlocks :: !Bool
    , getPowLimit                 :: !Integer
    , getTargetTimespan           :: !Word32
    , getTargetSpacing            :: !Word32
    , getCheckpoints              :: ![(Int, BlockHash)]
    } deriving (Eq, Show, Read)

-- | Switch to Testnet3.  Do at start of program.
switchToTestnet3 :: IO ()
switchToTestnet3 = setNetwork testnet3

-- | Change network constants manually.  If switching to Testnet3, use
-- switchToTestnet3 instead.
setNetwork :: Network -> IO ()
setNetwork = writeIORef networkRef

{-# NOINLINE networkRef #-}

-- | Use this if you want to change constants to something other than Testnet3.
networkRef :: IORef Network
networkRef = unsafePerformIO $ newIORef prodnet

{-# NOINLINE getNetwork #-}

-- | Read current network constants record
getNetwork :: Network
getNetwork = unsafePerformIO $ readIORef networkRef

-- | Name of the bitcoin network
networkName :: String
networkName = getNetworkName getNetwork

-- | Prefix for base58 PubKey hash address
addrPrefix :: Word8
addrPrefix = getAddrPrefix getNetwork

-- | Prefix for base58 script hash address
scriptPrefix :: Word8
scriptPrefix = getScriptPrefix getNetwork

-- | Prefix for private key WIF format
secretPrefix :: Word8
secretPrefix = getSecretPrefix getNetwork

-- | Prefix for extended public keys (BIP32)
extPubKeyPrefix :: Word32
extPubKeyPrefix = getExtPubKeyPrefix getNetwork

-- | Prefix for extended private keys (BIP32)
extSecretPrefix :: Word32
extSecretPrefix = getExtSecretPrefix getNetwork

-- | Network magic bytes
networkMagic :: Word32
networkMagic = getNetworkMagic getNetwork

-- | Genesis block header information
genesisHeader :: BlockHeader
genesisHeader = getGenesisHeader getNetwork

-- | Maximum size of a block in bytes
maxBlockSize :: Int
maxBlockSize = getMaxBlockSize getNetwork

-- | Maximum number of satoshi
maxSatoshi :: Word64
maxSatoshi = getMaxSatoshi getNetwork

-- | User agent string
haskoinUserAgent :: ByteString
haskoinUserAgent = getHaskoinUserAgent getNetwork

-- | Default port
defaultPort :: Int
defaultPort = getDefaultPort getNetwork

-- | Allow relaxed difficulty transition rules
allowMinDifficultyBlocks :: Bool
allowMinDifficultyBlocks = getAllowMinDifficultyBlocks getNetwork

-- | Lower bound for the proof of work difficulty
powLimit :: Integer
powLimit = getPowLimit getNetwork

-- | Time between difficulty cycles (2 weeks on average)
targetTimespan :: Word32
targetTimespan = getTargetTimespan getNetwork

-- | Time between blocks (10 minutes per block)
targetSpacing :: Word32
targetSpacing = getTargetSpacing getNetwork

-- | Checkpoints to enfore
checkpoints :: [(Int, BlockHash)]
checkpoints = getCheckpoints getNetwork

prodnet :: Network
prodnet =
    Network
    { getNetworkName = "prodnet"
    , getAddrPrefix = 0
    , getScriptPrefix = 5
    , getSecretPrefix = 128
    , getExtPubKeyPrefix = 0x0488b21e
    , getExtSecretPrefix = 0x0488ade4
    , getNetworkMagic = 0xf9beb4d9
    , getGenesisHeader =
        createBlockHeader
            0x01
            "0000000000000000000000000000000000000000000000000000000000000000"
            "3ba3edfd7a7b12b27ac72c3e67768f617fc81bc3888a51323a9fb8aa4b1e5e4a"
            1231006505
            486604799
            2083236893
    -- Hash 000000000019d6689c085ae165831e934ff763ae46a2a6c172b3f1b60a8ce26f
    , getMaxBlockSize = 1000000
    , getMaxSatoshi = 2100000000000000
    , getHaskoinUserAgent =
        C8.concat ["/haskoin:", C8.pack $ showVersion version, "/"]
    , getDefaultPort = 8333
    , getAllowMinDifficultyBlocks = False
    , getPowLimit = fromIntegral (maxBound `shiftR` 32 :: Word256)
    , getTargetTimespan = 14 * 24 * 60 * 60
    , getTargetSpacing = 10 * 60
    , getCheckpoints =
        [ ( 11111
          , "0000000069e244f73d78e8fd29ba2fd2ed618bd6fa2ee92559f542fdb26e7c1d")
        , ( 33333
          , "000000002dd5588a74784eaa7ab0507a18ad16a236e7b1ce69f00d7ddfb5d0a6")
        , ( 74000
          , "0000000000573993a3c9e41ce34471c079dcf5f52a0e824a81e7f953b8661a20")
        , ( 105000
          , "00000000000291ce28027faea320c8d2b054b2e0fe44a773f3eefb151d6bdc97")
        , ( 134444
          , "00000000000005b12ffd4cd315cd34ffd4a594f430ac814c91184a0d42d2b0fe")
        , ( 168000
          , "000000000000099e61ea72015e79632f216fe6cb33d7899acb35b75c8303b763")
        , ( 193000
          , "000000000000059f452a5f7340de6682a977387c17010ff6e6c3bd83ca8b1317")
        , ( 210000
          , "000000000000048b95347e83192f69cf0366076336c639f9b7228e9ba171342e")
        , ( 216116
          , "00000000000001b4f4b433e81ee46494af945cf96014816a4e2370f11b23df4e")
        , ( 225430
          , "00000000000001c108384350f74090433e7fcf79a606b8e797f065b130575932")
        , ( 250000
          , "000000000000003887df1f29024b06fc2200b55f8af8f35453d7be294df2d214")
        , ( 279000
          , "0000000000000001ae8c72a0b0c301f67e3afca10e819efa9041e458e9bd7e40")
        ]
    }

testnet3 :: Network
testnet3 =
    Network
    { getNetworkName = "testnet"
    , getAddrPrefix = 111
    , getScriptPrefix = 196
    , getSecretPrefix = 239
    , getExtPubKeyPrefix = 0x043587cf
    , getExtSecretPrefix = 0x04358394
    , getNetworkMagic = 0x0b110907
    , getGenesisHeader =
        createBlockHeader
            0x01
            "0000000000000000000000000000000000000000000000000000000000000000"
            "3ba3edfd7a7b12b27ac72c3e67768f617fc81bc3888a51323a9fb8aa4b1e5e4a"
            1296688602
            486604799
            414098458
    -- Hash 000000000933ea01ad0ee984209779baaec3ced90fa3f408719526f8d77f4943
    , getMaxBlockSize = 1000000
    , getMaxSatoshi = 2100000000000000
    , getHaskoinUserAgent =
        C8.concat ["/haskoin-testnet:", C8.pack $ showVersion version, "/"]
    , getDefaultPort = 18333
    , getAllowMinDifficultyBlocks = True
    , getPowLimit = fromIntegral (maxBound `shiftR` 32 :: Word256)
    , getTargetTimespan = 14 * 24 * 60 * 60
    , getTargetSpacing = 10 * 60
    , getCheckpoints =
        [ ( 546
          , "000000002a936ca763904c3c35fce2f3556c559c0214345d31b1bcebf76acb70")
        ]
    }<|MERGE_RESOLUTION|>--- conflicted
+++ resolved
@@ -4,7 +4,6 @@
   Network specific constants
 -}
 module Network.Haskoin.Constants
-<<<<<<< HEAD
        ( -- ** Data
          Network(..)
        , prodnet
@@ -32,50 +31,16 @@
        , targetSpacing
        , checkpoints
        ) where
-=======
-( -- ** Data
-  Network(..)
-, prodnet
-, testnet3
-  -- ** Functions
-, switchToTestnet3
-, setNetwork
-, getNetwork
-  -- ** Network parameters
-, networkName
-, addrPrefix
-, scriptPrefix
-, secretPrefix
-, extPubKeyPrefix
-, extSecretPrefix
-, networkMagic
-, genesisHeader
-, maxBlockSize
-, maxSatoshi
-, haskoinUserAgent
-, defaultPort
-, allowMinDifficultyBlocks
-, powLimit
-, targetTimespan
-, targetSpacing
-, checkpoints
-) where
->>>>>>> dc773acf
 
 import           Data.Bits                   (shiftR)
 import           Data.ByteString             (ByteString)
 import qualified Data.ByteString.Char8       as C8 (concat, pack)
-import           Data.IORef                  (IORef, newIORef, readIORef,
-                                              writeIORef)
+import           Data.IORef                  (IORef, newIORef, readIORef, writeIORef)
 import           Data.LargeWord              (Word256)
 import           Data.Version                (showVersion)
 import           Data.Word                   (Word32, Word64, Word8)
-<<<<<<< HEAD
-import           Network.Haskoin.Block.Types (BlockHash, BlockHeader,
-                                              createBlockHeader)
-=======
-import           Network.Haskoin.Block.Types
->>>>>>> dc773acf
+
+import           Network.Haskoin.Block.Types (BlockHash, BlockHeader, createBlockHeader)
 import           Paths_haskoin_core          (version)
 import           System.IO.Unsafe            (unsafePerformIO)
 
